--- conflicted
+++ resolved
@@ -2,9 +2,7 @@
 *__*
 results/
 .DS_Store
-<<<<<<< HEAD
 features/
-=======
 
 ############## From TDMPC2
 # Logging
@@ -137,5 +135,4 @@
 # Pyre type checker
 .pyre/
 
-#
->>>>>>> 796e3335
+#